# NGIAB Data Preprocess

This repository contains tools for preparing data to run a [next gen](https://github.com/NOAA-OWP/ngen) simulation using [NGIAB](https://github.com/CIROH-UA/NGIAB-CloudInfra). The tools allow you to select a catchment of interest on an interactive map, choose a date range, and prepare the data with just a few clicks!

![map screenshot](https://github.com/CIROH-UA/NGIAB_data_preprocess/blob/main/modules/map_app/static/resources/screenshot.png)

## Table of Contents

1. [What does this tool do?](#what-does-this-tool-do)
2. [Requirements](#requirements)
3. [Installation and Running](#installation-and-running)
4. [Development Installation](#development-installation)
5. [Usage](#usage)
6. [CLI Documentation](#cli-documentation)
   - [Arguments](#arguments)
   - [Examples](#examples)
   - [File Formats](#file-formats)
   - [Output](#output)

## What does this tool do?

This tool prepares data to run a next gen simulation by creating a run package that can be used with NGIAB. It picks default data sources, the [v20.1 hydrofabric](https://www.lynker-spatial.com/data?path=hydrofabric%2Fv20.1%2F) and [nwm retrospective v3 forcing](https://noaa-nwm-retrospective-3-0-pds.s3.amazonaws.com/index.html#CONUS/zarr/forcing/) data.

## Requirements

* This tool is officially supported on macOS or Ubuntu (tested on 22.04 & 24.04). To use it on Windows, please install [WSL](https://learn.microsoft.com/en-us/windows/wsl/install).
* GDAL needs to be installed.
* The 'ogr2ogr' command needs to work in your terminal.
`sudo apt install gdal-bin` will install gdal and ogr2ogr on ubuntu / wsl

## Installation and Running

```bash
# optional but encouraged: create a virtual environment
python3 -m venv env
source env/bin/activate
# installing and running the tool
pip install ngiab_data_preprocess
python -m map_app
```

The first time you run this command, it will download the hydrofabric and model parameter files from Lynker Spatial. If you already have them, place `conus.gpkg` and `model_attributes.parquet` into `modules/data_sources/`.

## Development Installation

<details>
  <summary>Click to expand installation steps</summary>

To install and run the tool, follow these steps:

1. Clone the repository:
   ```bash
   git clone https://github.com/CIROH-UA/NGIAB_data_preprocess
   cd NGIAB_data_preprocess
   ```
2. Create a virtual environment and activate it:
   ```bash
   python3 -m venv env
   source env/bin/activate
   ```
3. Install the tool:
   ```bash
   pip install -e .
   ```
4. Run the map app:
   ```bash
   python -m map_app
   ```
</details>

## Usage

Running the command `python -m map_app` will open the app in a new browser tab. Alternatively, you can manually open it by going to [http://localhost:5000](http://localhost:5000) with the app running.

To use the tool:
1. Select the catchment you're interested in on the map.
2. Pick the time period you want to simulate.
3. Click the following buttons in order:
    1) Create subset gpkg
    2) Create Forcing from Zarrs
    3) Create Realization

Once all the steps are finished, you can run NGIAB on the folder shown underneath the subset button.

**Note:** When using the tool, the output will be stored in the `./output/<your-first-catchment>/` folder. There is no overwrite protection on the folders.

# CLI Documentation

<details>
  <summary>Click to expand CLI documentation</summary>


## Arguments

- `-h`, `--help`: Show the help message and exit.
- `-i INPUT_FILE`, `--input_file INPUT_FILE`: Path to a CSV or TXT file containing a list of waterbody IDs or lat/lon pairs, or a single waterbody ID (e.g., `wb-5173`), or a single lat/lon pair.
- `-l`, `--latlon`: Use latitude and longitude instead of waterbody IDs. When used with `-i`, the file should contain lat/lon pairs.
- `-s`, `--subset`: Subset the hydrofabric to the given waterbody IDs or locations.
- `-f`, `--forcings`: Generate forcings for the given waterbody IDs or locations.
- `-r`, `--realization`: Create a realization for the given waterbody IDs or locations.
- `--start_date START_DATE`: Start date for forcings/realization (format YYYY-MM-DD).
- `--end_date END_DATE`: End date for forcings/realization (format YYYY-MM-DD).
- `-o OUTPUT_NAME`, `--output_name OUTPUT_NAME`: Name of the subset to be created (default is the first waterbody ID in the input file).

## Examples

`-l -s -f -r` can be combinded like normal cli flags, e.g. to subset, generate forcings and a realization, you can add `-sfr` or `-s -f -r` 

1. Subset hydrofabric using waterbody IDs:
   ```
   python -m ngiab_data_cli -i waterbody_ids.txt -s
   ```

2. Generate forcings using a single waterbody ID:
   ```
   python -m ngiab_data_cli -i wb-5173 -f --start_date 2023-01-01 --end_date 2023-12-31
   ```

3. Create realization using lat/lon pairs from a CSV file:
   ```
<<<<<<< HEAD
   python -m ngiab_data_cli -i locations.csv -l -r --start_date 2023-01-01 --end_date 2023-12-31 -o custom_output
=======
   python -m ngiab_data_cli -i waterbody_ids.csv -r --start_date 2023-01-01 --end_date 2023-12-31 -o custom_output
>>>>>>> 0d70d384
   ```

4. Perform all operations using a single lat/lon pair:
   ```
<<<<<<< HEAD
   python -m ngiab_data_cli -i 54.33,-69.4 -l -s -f -r --start_date 2023-01-01 --end_date 2023-12-31
=======
   python -m ngiab_data_cli -i waterbody_ids.txt -s -f -r --start_date 2023-01-01 --end_date 2023-12-31
>>>>>>> 0d70d384
   ```

## File Formats

### 1. Waterbody ID input:
- CSV file: A single column of waterbody IDs, or a column named 'wb_id', 'waterbody_id', or 'divide_id'.
- TXT file: One waterbody ID per line.

Example CSV (waterbody_ids.csv):
```
wb_id, soil_type
wb-5173, some
wb-5174, data
wb-5175, here
```
Or:
```
wb-5173
wb-5174
wb-5175
```

### 2. Lat/Lon input:
- CSV file: Two columns named 'lat' and 'lon', or two unnamed columns in that order.
- Single pair: Comma-separated values passed directly to the `-i` argument.

Example CSV (locations.csv):
```
lat,lon
54.33,-69.4
55.12,-68.9
53.98,-70.1
```

Or:
```
54.33,-69.4
55.12,-68.9
53.98,-70.1
```

## Output

The script creates an output folder named after the first waterbody ID in the input file, the provided output name, or derived from the first lat/lon pair. This folder will contain the results of the subsetting, forcings generation, and realization creation operations.

</details><|MERGE_RESOLUTION|>--- conflicted
+++ resolved
@@ -118,20 +118,12 @@
 
 3. Create realization using lat/lon pairs from a CSV file:
    ```
-<<<<<<< HEAD
    python -m ngiab_data_cli -i locations.csv -l -r --start_date 2023-01-01 --end_date 2023-12-31 -o custom_output
-=======
-   python -m ngiab_data_cli -i waterbody_ids.csv -r --start_date 2023-01-01 --end_date 2023-12-31 -o custom_output
->>>>>>> 0d70d384
    ```
 
 4. Perform all operations using a single lat/lon pair:
    ```
-<<<<<<< HEAD
    python -m ngiab_data_cli -i 54.33,-69.4 -l -s -f -r --start_date 2023-01-01 --end_date 2023-12-31
-=======
-   python -m ngiab_data_cli -i waterbody_ids.txt -s -f -r --start_date 2023-01-01 --end_date 2023-12-31
->>>>>>> 0d70d384
    ```
 
 ## File Formats
@@ -142,10 +134,10 @@
 
 Example CSV (waterbody_ids.csv):
 ```
-wb_id, soil_type
-wb-5173, some
-wb-5174, data
-wb-5175, here
+wb_id,soil_type
+wb-5173,some
+wb-5174,data
+wb-5175,here
 ```
 Or:
 ```
