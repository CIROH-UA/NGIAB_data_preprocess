--- conflicted
+++ resolved
@@ -73,10 +73,7 @@
 build-backend = "setuptools.build_meta"
 
 [dependency-groups]
-<<<<<<< HEAD
-dev = ["pytest>=8.3.5"]
-=======
-dev = ["ruff>=0.11.9"]
+dev = ["pytest>=8.3.5", "ruff>=0.11.9"]
 
 
 [tool.ruff]
@@ -111,5 +108,4 @@
     "node_modules",
     "site-packages",
     "venv",
-]
->>>>>>> 2a27982a
+]