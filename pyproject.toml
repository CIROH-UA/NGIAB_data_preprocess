--- conflicted
+++ resolved
@@ -53,11 +53,8 @@
     "boto3",
     "numcodecs<0.16.0",
     "scipy>=1.15.3",
-<<<<<<< HEAD
     "pyarrow",
-=======
     "h5py<=3.11"
->>>>>>> d0c7c081
 ]
 
 [project.optional-dependencies]
