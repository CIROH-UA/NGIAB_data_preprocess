from typing import Tuple

import rich.status

# add a status bar for these imports so the cli feels more responsive
with rich.status.Status("loading") as status:
    import argparse
    import logging
    import subprocess
    import time
    from multiprocessing import cpu_count

    import geopandas as gpd
    from data_processing.create_realization import create_lstm_realization, create_realization
    from data_processing.dask_utils import shutdown_cluster
    from data_processing.dataset_utils import save_and_clip_dataset
    from data_processing.datasets import load_aorc_zarr, load_v3_retrospective_zarr
    from data_processing.file_paths import FilePaths
    from data_processing.forcings import create_forcings
    from data_processing.gpkg_utils import get_cat_from_gage_id, get_catid_from_point
    from data_processing.graph_utils import get_upstream_cats
    from data_processing.subset import subset, subset_vpu
    from data_sources.source_validation import validate_hydrofabric, validate_output_dir
    from ngiab_data_cli.arguments import parse_arguments
    from ngiab_data_cli.custom_logging import set_logging_to_critical_only, setup_logging


def validate_input(args: argparse.Namespace) -> Tuple[str, str]:
    """Validate input arguments."""

    feature_name = None
    output_folder = None

    if args.vpu:
        if not args.output_name:
            args.output_name = f"vpu-{args.vpu}"
            validate_output_dir()
        return args.vpu, args.output_name

<<<<<<< HEAD
    if args.input_feature:
        input_feature = args.input_feature.replace("_", "-")

        # look at the prefix for autodetection, if -g or -l is used then there is no prefix
        if len(input_feature.split("-")) > 1:
            prefix = input_feature.split("-")[0]
            if prefix.lower() == "gage":
                args.gage = True
            elif prefix.lower() == "wb":
                logging.warning("Waterbody IDs are no longer supported!")
                logging.warning(f"Automatically converting {input_feature} to catid")
                time.sleep(2)

        # always add or replace the prefix with cat if it is not a lat lon or gage
        if not args.latlon and not args.gage:
            input_feature = "cat-" + input_feature.split("-")[-1]

        if args.latlon and args.gage:
            raise ValueError("Cannot use both --latlon and --gage options at the same time.")

        if args.latlon:
            validate_hydrofabric()
            feature_name = get_cat_id_from_lat_lon(input_feature)
            logging.info(f"Found {feature_name} from {input_feature}")
        elif args.gage:
            validate_hydrofabric()
            feature_name = get_cat_from_gage_id(input_feature)
            logging.info(f"Found {feature_name} from {input_feature}")
        else:
            feature_name = input_feature

        if args.output_name:
            output_folder = args.output_name
            validate_output_dir()
        elif args.gage:
            output_folder = input_feature
            validate_output_dir()
        else:
            output_folder = feature_name
            validate_output_dir()
=======
    input_feature = args.input_feature.replace("_", "-")

    # look at the prefix for autodetection, if -g or -l is used then there is no prefix
    if len(input_feature.split("-")) > 1:
        prefix = input_feature.split("-")[0]
        if prefix.lower() == "gage":
            args.gage = True
        elif prefix.lower() == "wb":
            logging.warning("Waterbody IDs are no longer supported!")
            logging.warning(f"Automatically converting {input_feature} to catid")
            time.sleep(2)

    # always add or replace the prefix with cat if it is not a lat lon or gage
    if not args.latlon and not args.gage:
        input_feature = "cat-" + input_feature.split("-")[-1]

    if args.latlon and args.gage:
        raise ValueError("Cannot use both --latlon and --gage options at the same time.")

    if args.latlon:
        validate_hydrofabric()
        feature_name = get_cat_id_from_lat_lon(input_feature)
        logging.info(f"Found {feature_name} from {input_feature}")
    elif args.gage:
        validate_hydrofabric()
        if not input_feature.startswith("gage-"):
            input_feature = "gage-" + input_feature
        feature_name = get_cat_from_gage_id(input_feature)
        logging.info(f"Found {feature_name} from {input_feature}")
    else:
        feature_name = input_feature

    if args.output_name:
        output_folder = args.output_name
        validate_output_dir()
    elif args.gage:
        if not input_feature.startswith("gage-"):
            input_feature = "gage-" + input_feature
        output_folder = input_feature
        validate_output_dir()
    else:
        output_folder = feature_name
        validate_output_dir()
>>>>>>> 5e4dd5d9

    return feature_name, output_folder


def get_cat_id_from_lat_lon(input_feature: str) -> str:
    """Read catchment IDs from input file or return single ID."""
    if "," in input_feature:
        coords = input_feature.split(",")
        return get_catid_from_point({"lat": float(coords[0]), "lng": float(coords[1])})
    else:
        raise ValueError("Lat Lon input must be comma separated e.g. -l 54.33,-69.4")


def set_dependent_flags(args, paths: FilePaths):
    # if validate is set, run everything that is missing
    if args.validate:
        logging.info("Running all missing steps required to run ngiab.")
        args = validate_run_directory(args, paths)

    # realization and forcings require subset to have been run at least once
    if args.realization or args.forcings:
        if not paths.subset_dir.exists() and not args.subset:
            logging.warning(
                "Subset required for forcings and realization generation, enabling subset."
            )
            args.subset = True

    if (args.forcings or args.realization) and not (args.start_date and args.end_date):
        raise ValueError(
            "Both --start and --end are required for forcings generation or realization creation. YYYY-MM-DD"
        )

    return args


def validate_run_directory(args, paths: FilePaths):
    # checks the folder that is going to be run, enables steps that are needed to populate the folder
    if not paths.subset_dir.exists():
        logging.info("Subset folder does not exist, enabling subset, forcings, and realization.")
        args.subset = True
        args.forcings = True
        args.realization = True
        return args
    if not paths.forcings_dir.exists():
        logging.info("Forcings folder does not exist, enabling forcings.")
        args.forcings = True
    # this folder only exists if realization generation has run
    cat_config_dir = paths.config_dir / "cat_config"
    if not cat_config_dir.exists():
        logging.info("Realization folder does not exist, enabling realization.")
        args.realization = True
    return args


def main() -> None:
    setup_logging()
    try:
        args = parse_arguments()
        if args.debug:
            logging.getLogger("data_processing").setLevel(logging.DEBUG)

        if args.output_root:
            with open(FilePaths.config_file, "w") as config_file:
                config_file.write(args.output_root)
            logging.info(
                f"Changed default directory where outputs are stored to {args.output_root}"
            )

        feature_to_subset, output_folder = validate_input(args)

        if (feature_to_subset, output_folder) == (
            None,
            None,
        ):  # in case someone just passes an argument to change default output dir
            return

        paths = FilePaths(output_folder)
        args = set_dependent_flags(args, paths)  # --validate
        if feature_to_subset:
            logging.info(f"Processing {feature_to_subset} in {paths.output_dir}")
            if not args.vpu:
                upstream_count = len(get_upstream_cats(feature_to_subset))
                logging.info(f"Upstream catchments: {upstream_count}")
                if upstream_count == 0:
                    # if there are no upstreams, exit
                    logging.error("No upstream catchments found.")
                    return

        if args.subset:
            if args.vpu:
                logging.info(f"Subsetting VPU {args.vpu}")
                subset_vpu(args.vpu, output_gpkg_path=paths.geopackage_path)
                logging.info("Subsetting complete.")
            else:
                logging.info("Subsetting hydrofabric")
                include_outlet = True
                if args.gage:
                    include_outlet = False
                subset(
                    feature_to_subset,
                    output_gpkg_path=paths.geopackage_path,
                    include_outlet=include_outlet,
                )
                logging.info("Subsetting complete.")

        if args.forcings:
            logging.info(f"Generating forcings from {args.start_date} to {args.end_date}...")
            if args.source == "aorc":
                data = load_aorc_zarr(args.start_date.year, args.end_date.year)
            elif args.source == "nwm":
                data = load_v3_retrospective_zarr()
            gdf = gpd.read_file(paths.geopackage_path, layer="divides")
            cached_data = save_and_clip_dataset(
                data, gdf, args.start_date, args.end_date, paths.cached_nc_file
            )

            create_forcings(
                cached_data,
                output_folder_name=output_folder,
            )
            logging.info("Forcings generation complete.")

        if args.realization:
            logging.info(f"Creating realization from {args.start_date} to {args.end_date}...")
            gage_id = None
            if args.gage:
                gage_id = args.input_feature
                if not gage_id.startswith("gage-"):
                    gage_id = "gage-" + gage_id
            if args.lstm:
                create_lstm_realization(
                    output_folder, start_time=args.start_date, end_time=args.end_date
                )
            else:
                create_realization(
                    output_folder,
                    start_time=args.start_date,
                    end_time=args.end_date,
                    use_nwm_gw=args.nwm_gw,
                    gage_id=gage_id,
                )
            logging.info("Realization creation complete.")

        if args.run:
            logging.info("Running Next Gen using NGIAB...")

            try:
                subprocess.run("docker pull awiciroh/ciroh-ngen-image:latest", shell=True)
            except:
                logging.error("Docker is not running, please start Docker and try again.")
            try:
                command = f'docker run --rm -it -v "{str(paths.subset_dir)}:/ngen/ngen/data" awiciroh/ciroh-ngen-image:latest /ngen/ngen/data/ auto {cpu_count()} local'
                subprocess.run(command, shell=True)
                logging.info("Next Gen run complete.")
            except:
                logging.error("Next Gen run failed.")

        if args.eval:
            plot = False
            try:
                import matplotlib
                import seaborn

                plot = True
            except ImportError:
                # silently fail as plotting isn't publicly supported
                pass

            try:
                from ngiab_eval import evaluate_folder

                if plot:
                    logging.info("Plotting enabled")
                logging.info("Evaluating model performance...")
                evaluate_folder(paths.subset_dir, plot=plot, debug=args.debug)
            except ImportError:
                logging.error(
                    "Evaluation module not found. Please install the ngiab_eval package to evaluate model performance."
                )
                args.vis = False

        if args.vis:
            try:
                command = f'docker run --rm -it -p 3000:3000 -v "{str(paths.subset_dir)}:/ngen/ngen/data/" joshcu/ngiab_grafana:v0.2.1'
                subprocess.run(command, shell=True)
            except:
                logging.error("Failed to launch docker container.")

        logging.info("All operations completed successfully.")
        logging.info(f"Output folder: file:///{paths.subset_dir}")
        # set logging to ERROR level only as dask distributed can clutter the terminal with INFO messages
        # that look like errors
        set_logging_to_critical_only()

    except Exception as e:
        logging.error(f"An error occurred: {str(e)}")
        raise
    shutdown_cluster()


if __name__ == "__main__":
    main()<|MERGE_RESOLUTION|>--- conflicted
+++ resolved
@@ -37,9 +37,11 @@
             validate_output_dir()
         return args.vpu, args.output_name
 
-<<<<<<< HEAD
     if args.input_feature:
         input_feature = args.input_feature.replace("_", "-")
+      
+        if args.gage and not input_feature.startswith("gage-") :
+          input_feature = "gage-" + input_feature
 
         # look at the prefix for autodetection, if -g or -l is used then there is no prefix
         if len(input_feature.split("-")) > 1:
@@ -74,55 +76,10 @@
             validate_output_dir()
         elif args.gage:
             output_folder = input_feature
-            validate_output_dir()
+            validate_output_dir()            
         else:
             output_folder = feature_name
             validate_output_dir()
-=======
-    input_feature = args.input_feature.replace("_", "-")
-
-    # look at the prefix for autodetection, if -g or -l is used then there is no prefix
-    if len(input_feature.split("-")) > 1:
-        prefix = input_feature.split("-")[0]
-        if prefix.lower() == "gage":
-            args.gage = True
-        elif prefix.lower() == "wb":
-            logging.warning("Waterbody IDs are no longer supported!")
-            logging.warning(f"Automatically converting {input_feature} to catid")
-            time.sleep(2)
-
-    # always add or replace the prefix with cat if it is not a lat lon or gage
-    if not args.latlon and not args.gage:
-        input_feature = "cat-" + input_feature.split("-")[-1]
-
-    if args.latlon and args.gage:
-        raise ValueError("Cannot use both --latlon and --gage options at the same time.")
-
-    if args.latlon:
-        validate_hydrofabric()
-        feature_name = get_cat_id_from_lat_lon(input_feature)
-        logging.info(f"Found {feature_name} from {input_feature}")
-    elif args.gage:
-        validate_hydrofabric()
-        if not input_feature.startswith("gage-"):
-            input_feature = "gage-" + input_feature
-        feature_name = get_cat_from_gage_id(input_feature)
-        logging.info(f"Found {feature_name} from {input_feature}")
-    else:
-        feature_name = input_feature
-
-    if args.output_name:
-        output_folder = args.output_name
-        validate_output_dir()
-    elif args.gage:
-        if not input_feature.startswith("gage-"):
-            input_feature = "gage-" + input_feature
-        output_folder = input_feature
-        validate_output_dir()
-    else:
-        output_folder = feature_name
-        validate_output_dir()
->>>>>>> 5e4dd5d9
 
     return feature_name, output_folder
 
