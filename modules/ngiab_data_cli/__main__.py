--- conflicted
+++ resolved
@@ -40,19 +40,11 @@
     logging.basicConfig(level=logging.INFO, handlers=[handler])
 
 
-<<<<<<< HEAD
-def set_logging_to_error_only() -> None:
-    """Set logging to ERROR level only."""
-    logging.getLogger().setLevel(logging.ERROR)
-    # Explicitly set Dask's logger to ERROR level
-    logging.getLogger("distributed").setLevel(logging.ERROR)
-=======
 def set_logging_to_critical_only() -> None:
     """Set logging to CRITICAL level only."""
     logging.getLogger().setLevel(logging.CRITICAL)
     # Explicitly set Dask's logger to CRITICAL level
     logging.getLogger("distributed").setLevel(logging.CRITICAL)
->>>>>>> 0d70d384
 
 
 def parse_arguments() -> argparse.Namespace:
