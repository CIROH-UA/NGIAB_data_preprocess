import json
import logging
import multiprocessing
import os
import time
import warnings
from functools import partial
from math import ceil
from multiprocessing import shared_memory
from pathlib import Path
from typing import List, Tuple

import geopandas as gpd
import numpy as np
import pandas as pd
import psutil
import xarray as xr
import datetime
from data_processing.dask_utils import no_cluster, use_cluster
from data_processing.dataset_utils import validate_dataset_format
from data_processing.file_paths import FilePaths
from exactextract import exact_extract
from exactextract.raster import NumPyRasterSource
from rich.progress import (
    BarColumn,
    Progress,
    TextColumn,
    TimeElapsedColumn,
    TimeRemainingColumn,
)
from xarray.core.types import InterpOptions

logger = logging.getLogger(__name__)
# Suppress the specific warning from numpy to keep the cli output clean
warnings.filterwarnings(
    "ignore", message="'DataFrame.swapaxes' is deprecated", category=FutureWarning
)
warnings.filterwarnings(
    "ignore", message="'GeoDataFrame.swapaxes' is deprecated", category=FutureWarning
)


def weighted_sum_of_cells(
    flat_raster: np.ndarray, cell_ids: np.ndarray, factors: np.ndarray
) -> np.ndarray:
    """
    Take an average of each forcing variable in a catchment. Create an output
    array initialized with zeros, and then sum up the forcing variable and
    divide by the sum of the cell weights to get an averaged forcing variable
    for the entire catchment.

    Parameters
    ----------
    flat_raster : np.ndarray
        An array of dimensions (time, x*y) containing forcing variable values
        in each cell. Each element in the array corresponds to a cell ID.
    cell_ids : np.ndarray
        A list of the raster cell IDs that intersect the study catchment.
    factors : np.ndarray
        A list of the weights (coverages) of each cell in cell_ids.

    Returns
    -------
    np.ndarray
        An one-dimensional array, where each element corresponds to a timestep.
        Each element contains the averaged forcing value for the whole catchment
        over one timestep.
    """
    # early exit for divide by zero
    if np.all(factors == 0):
        return np.zeros(flat_raster.shape[0])

    selected_cells = flat_raster[:, cell_ids]
    has_nan = np.isnan(selected_cells).any(axis=1)
    result = np.sum(flat_raster[:, cell_ids] * factors, axis=1)
    sum_of_weights = np.sum(factors)
    result /= sum_of_weights
    result[has_nan] = np.nan
    return result


def get_cell_weights(raster: xr.Dataset, gdf: gpd.GeoDataFrame, wkt: str) -> pd.DataFrame:
    """
    Get the cell weights (coverage) for each cell in a divide. Coverage is
    defined as the fraction (a float in [0,1]) of a raster cell that overlaps
    with the polygon in the passed gdf.

    Parameters
    ----------
    raster : xr.Dataset
        One timestep of a gridded forcings dataset.
    gdf : gpd.GeoDataFrame
        A GeoDataFrame with a polygon feature.
    wkt : str
        Well-known text (WKT) representation of gdf's coordinate reference
        system (CRS)

    Returns
    -------
    pd.DataFrame
        DataFrame indexed by divide_id that contains information about coverage
        for each raster cell in gridded forcing file.
    """
    xmin = min(raster.x)
    xmax = max(raster.x)
    ymin = min(raster.y)
    ymax = max(raster.y)
    data_vars = list(raster.data_vars)
    rastersource = NumPyRasterSource(
        raster[data_vars[0]], srs_wkt=wkt, xmin=xmin, xmax=xmax, ymin=ymin, ymax=ymax
    )
    output: pd.DataFrame = exact_extract(
        rastersource,
        gdf,
        ["cell_id", "coverage"],
        include_cols=["divide_id"],
        output="pandas",
    )  # type: ignore
    return output.set_index("divide_id")


def add_APCP_SURFACE_to_dataset(dataset: xr.Dataset) -> xr.Dataset:
    """Convert precipitation value to correct units."""
    # precip_rate is mm/s
    # cfe says input atmosphere_water__liquid_equivalent_precipitation_rate is mm/h
    # nom says prcpnonc input is mm/s
    # technically should be kg/m^2/s at 1kg = 1l it equates to mm/s
    # nom says qinsur output is m/s, hopefully qinsur is converted to mm/h by ngen
    dataset["APCP_surface"] = dataset["precip_rate"] * 3600
    dataset["APCP_surface"].attrs["units"] = "mm h^-1"  # ^-1 notation copied from source data
    dataset["APCP_surface"].attrs["source_note"] = (
        "This is just the precip_rate variable converted to mm/h by multiplying by 3600"
    )
    return dataset


def add_precip_rate_to_dataset(dataset: xr.Dataset) -> xr.Dataset:
    # the inverse of the function above
    dataset["precip_rate"] = dataset["APCP_surface"] / 3600
    dataset["precip_rate"].attrs["units"] = "mm s^-1"
    dataset["precip_rate"].attrs["source_note"] = (
        "This is just the APCP_surface variable converted to mm/s by dividing by 3600"
    )
    return dataset
  
def add_pet_to_dataset(dataset: xr.Dataset) -> xr.Dataset:
    # used for dHBV2
    SOLAR_CONSTANT = 0.0820
    tmp1 = (24.0 * 60.0) / np.pi
    def hargreaves(tmin, tmax, tmean, lat, date):
        #calculate the day of year
        dfdate = date
        tempday = np.array(dfdate.timetuple().tm_yday)
        day_of_year = np.tile(tempday.reshape(-1, 1), [1, tmin.shape[-1]])
        # Loop to reduce memory usage
        pet = np.zeros(tmin.shape, dtype=np.float32) * np.nan

        temp_range = tmax - tmin
        temp_range[temp_range < 0] = 0

        latitude = np.deg2rad(lat)

        sol_dec = 0.409 * np.sin(((2.0 * np.pi / 365.0) * day_of_year - 1.39))
        sha = np.arccos(np.clip(-np.tan(latitude) * np.tan(sol_dec), -1, 1))
        ird = 1 + (0.033 * np.cos((2.0 * np.pi / 365.0) * day_of_year))
        tmp2 = sha * np.sin(latitude) * np.sin(sol_dec)
        tmp3 = np.cos(latitude) * np.cos(sol_dec) * np.sin(sha)
        et_rad = tmp1 * SOLAR_CONSTANT * ird * (tmp2 + tmp3)
        et_rad = et_rad.reshape(-1)
        pet = 0.0023 * (tmean + 17.8) * temp_range ** 0.5 * 0.408 * et_rad

        pet[pet < 0] = 0
        return pet
    
    # read 24 hour chunks at a time to calculate temperature stats
    # if a 24 hr chunk not available, then stats computed for whatever length of timestep is there    
    num_cats = len(dataset['catchment'])
    num_ts = len(dataset['time'])
    day_chunk_start_idx = 0
    pet_array = np.empty((num_cats, num_ts))

    progress = Progress(
        TextColumn("[progress.description]{task.description}"),
        BarColumn(),
        "[progress.percentage]{task.percentage:>3.0f}%",
        TextColumn("{task.completed}/{task.total}"),
        "•",
        TextColumn(" Elapsed Time:"),
        TimeElapsedColumn(),
        TextColumn(" Remaining Time:"),
        TimeRemainingColumn(),
    )

    int_days = np.ceil(num_ts / 24)

    timer = time.perf_counter()
    day_chunk_task = progress.add_task(
        "[cyan]Calculating PET...", total=int_days, elapsed=0
    )
    progress.start()
    while day_chunk_start_idx <= num_ts - 1:
        progress.update(day_chunk_task, advance=1)
        ts_start = pd.to_datetime(dataset.time.values[day_chunk_start_idx])
        if day_chunk_start_idx + 23 <= num_ts - 1:
            ts_diff = 24
        else: # in case there isn't a full day left in the forcings file
            ts_diff = num_ts-day_chunk_start_idx
        day_chunk = dataset.isel(
            time=slice(day_chunk_start_idx,day_chunk_start_idx+ts_diff))['TMP_2maboveground']

        cat_temps = day_chunk.values
        # calculate stats
        tmin = np.min(cat_temps, axis=1)
        tmax = np.max(cat_temps, axis=1)
        tmean = np.mean(cat_temps, axis=1)
        lat = dataset['lat'].values

        pet = hargreaves(tmin, tmax, tmean, lat, ts_start)
        day_pet = np.repeat(pet[:, np.newaxis], ts_diff, axis=1)
        pet_array[:, day_chunk_start_idx:day_chunk_start_idx+ts_diff] = day_pet

        day_chunk_start_idx += 24

    progress.update(
        day_chunk_task,
        description=f"PET calculated in {time.perf_counter() - timer:2f} seconds",
    )
    progress.stop()
    dataset["PET"] = (("catchment", "time"), pet_array)
    dataset["PET"].attrs["units"] = "mm day^-1"  # ^-1 notation copied from source data
    return dataset
    
def get_index_chunks(data: xr.DataArray) -> list[tuple[int, int]]:
    """
    Take a DataArray and calculate the start and end index for each chunk based
    on the available memory.

    Parameters
    ----------
    data : xr.DataArray
        Large DataArray that can't be loaded into memory all at once.

    Returns
    -------
    list[Tuple[int, int]]
        Each element in the list represents a chunk of data. The tuple within
        the chunk indicates the start index and end index of the chunk.
    """
    array_memory_usage = data.nbytes
    free_memory = psutil.virtual_memory().available * 0.8  # 80% of available memory
    # limit the chunk to 20gb, makes things more stable
    free_memory = min(free_memory, 20 * 1024 * 1024 * 1024)
    num_chunks = ceil(array_memory_usage / free_memory)
    max_index = data.shape[0]
    stride = max_index // num_chunks
    chunk_start = range(0, max_index, stride)
    index_chunks = [(start, start + stride) for start in chunk_start]
    return index_chunks


def create_shared_memory(
    lazy_array: xr.DataArray,
) -> Tuple[shared_memory.SharedMemory, Tuple[int, ...], np.dtype]:
    """
    Create a shared memory object so that multiple processes can access loaded
    data.

    Parameters
    ----------
    lazy_array : xr.Dataset
        A chunk of gridded forcing variable data.

    Returns
    -------
    shared_memory.SharedMemory
        A specific block of memory allocated by the OS of the size of
        lazy_array.
    Tuple[int, ...]
        A shape object with dimensions (# timesteps, # of raster cells) in
        reference to lazy_array.
    np.dtype
        Data type of objects in lazy_array.
    """
    logger.debug(f"Creating shared memory size {lazy_array.nbytes / 10**6} Mb.")
    shm = shared_memory.SharedMemory(create=True, size=lazy_array.nbytes)
    shared_array = np.ndarray(lazy_array.shape, dtype=np.float32, buffer=shm.buf)
    # if your data is not float32, xarray will do an automatic conversion here
    # which consumes a lot more memory, forcings downloaded with this tool will work
    for start, end in get_index_chunks(lazy_array):
        # copy data from lazy to shared memory one chunk at a time
        shared_array[start:end] = lazy_array[start:end]

    time, x, y = shared_array.shape
    shared_array = shared_array.reshape(time, -1)

    return shm, shared_array.shape, shared_array.dtype


def process_chunk_shared(
    variable: str,
    times: np.ndarray,
    shm_name: str,
    shape: Tuple[int, ...],
    dtype: np.dtype,
    chunk: pd.DataFrame,
) -> xr.DataArray:
    """
    Process the gridded forcings chunk loaded into a SharedMemory block.

    Parameters
    ----------
    variable : str
        Name of forcing variable to be processed.
    times : np.ndarray
        Timesteps in gridded forcings chunk.
    shm_name : str
        Unique name that identifies the SharedMemory block.
    shape : np.dtype.shape
        A shape object with dimensions (# timesteps, # of raster cells) in
        reference to the gridded forcings chunk.
    dtype : np.dtype
        Data type of objects in the gridded forcings chunk.
    chunk : gpd.GeoDataFrame
        A chunk of gridded forcings data.

    Returns
    -------
    xr.DataArray
        Averaged forcings data for each timestep for each catchment.
    """
    existing_shm = shared_memory.SharedMemory(name=shm_name)
    raster = np.ndarray(shape, dtype=dtype, buffer=existing_shm.buf)
    results = []

    for catchment in chunk.index.unique():
        cell_ids = chunk.loc[catchment]["cell_id"]
        weights = chunk.loc[catchment]["coverage"]
        mean_at_timesteps = weighted_sum_of_cells(raster, cell_ids, weights)
        temp_da = xr.DataArray(
            mean_at_timesteps,
            dims=["time"],
            coords={"time": times},
            name=f"{variable}_{catchment}",
        )
        temp_da = temp_da.assign_coords(catchment=catchment)
        results.append(temp_da)
    existing_shm.close()
    return xr.concat(results, dim="catchment")


def get_cell_weights_parallel(
    gdf: gpd.GeoDataFrame, input_forcings: xr.Dataset, num_partitions: int
) -> pd.DataFrame:
    """
    Execute get_cell_weights with multiprocessing, with chunking for the passed
    GeoDataFrame to conserve memory usage.

    Parameters
    ----------
    gdf : gpd.GeoDataFrame
        A GeoDataFrame with a polygon feature.
    input_forcings : xr.Dataset
        A gridded forcings file.
    num_partitions : int
        Number of chunks to split gdf into.

    Returns
    -------
    pd.DataFrame
        DataFrame indexed by divide_id that contains information about coverage
        for each raster cell and each timestep in gridded forcing file.
    """
    gdf_chunks = np.array_split(gdf, num_partitions)
    wkt = gdf.crs.to_wkt()  # type: ignore
    one_timestep = input_forcings.isel(time=0).compute()
    with multiprocessing.Pool() as pool:
        args = [(one_timestep, gdf_chunk, wkt) for gdf_chunk in gdf_chunks]
        catchments = pool.starmap(get_cell_weights, args)
    return pd.concat(catchments)


def get_units(dataset: xr.Dataset) -> dict:
    """
    Return dictionary of units for each variable in dataset.

    Parameters
    ----------
    dataset : xr.Dataset
        Dataset with variables and units.

    Returns
    -------
    dict
        {variable name: unit}
    """
    units = {}
    for var in dataset.data_vars:
        if dataset[var].attrs["units"]:
            units[var] = dataset[var].attrs["units"]
    return units

<<<<<<< HEAD
def get_lats(gdf: gpd.GeoDataFrame) -> dict:
    '''
    return latitudes for each catchment
    '''
    cats = gdf['divide_id']

    # convert to a geographic crs so we get actual degrees for lat/lon
    gdf_geog = gdf.to_crs(4326)
    with warnings.catch_warnings(): # it will complain about it being a geographic CRS, this is to shut it up
        warnings.simplefilter("ignore")
        lats = gdf_geog.centroid.y

    cat_lat = dict(zip(cats, lats))
    return cat_lat


=======
>>>>>>> 9e93c6f2
def interpolate_nan_values(
    dataset: xr.Dataset,
    dim: str = "time",
    method: InterpOptions = "linear",
    fill_value: str = "extrapolate",
) -> bool:
    """
    Interpolates NaN values in specified (or all numeric time-dependent)
    variables of an xarray.Dataset. Operates inplace on the dataset.

    Parameters
    ----------
    dataset : xr.Dataset
        The input dataset.
    dim : str, optional
        The dimension along which to interpolate (default is "time").
    method : str, optional
        Interpolation method to use (e.g., "linear", "nearest", "cubic").
        Default is "linear".
    fill_value : str, optional
        Method for filling NaNs at the start/end of the series after interpolation.
        Set to "extrapolate" to fill with the nearest valid value when using 'nearest' or 'linear'.
        Default is "extrapolate".
    """
    for name, var in dataset.data_vars.items():
        # if the variable is non-numeric, skip
        if not np.issubdtype(var.dtype, np.number):
            continue
        # if there are no NANs, skip
        if not var.isnull().any().compute():
            continue
        logger.info("Interpolating NaN values in %s", name)
        var = var.compute()
        dataset[name] = var.interpolate_na(
            dim=dim,
            method=method,
            fill_value=fill_value if method in ["nearest", "linear"] else None,
        )


@no_cluster
def compute_zonal_stats(
    gdf: gpd.GeoDataFrame, gridded_data: xr.Dataset, forcings_dir: Path, dhbv: bool
) -> None:
    """
    Compute zonal statistics in parallel for all timesteps over all desired
    catchments. Create chunks of catchments and within those, chunks of
    timesteps for memory management.

    Parameters
    ----------
    gdf : gpd.GeoDataFrame
        Contains identity and geometry information on desired catchments.
    merged_data : xr.Dataset
        Gridded forcing data that intersects with desired catchments.
    forcings_dir : Path
        Path to directory where outputs are to be stored.
    """
    logger.info("Computing zonal stats in parallel for all timesteps")
    timer_start = time.time()
    num_partitions = multiprocessing.cpu_count() - 1
    if num_partitions > len(gdf):
        num_partitions = len(gdf)

    catchments = get_cell_weights_parallel(gdf, gridded_data, num_partitions)
    units = get_units(gridded_data)
    cat_lat = get_lats(gdf)

    cat_chunks: List[pd.DataFrame] = np.array_split(catchments, num_partitions)  # type: ignore

    progress_file = FilePaths(output_dir=forcings_dir.parent).forcing_progress_file
    ex_var_name = list(gridded_data.data_vars)[0]
    example_time_chunks = get_index_chunks(gridded_data[ex_var_name])

    if dhbv: # cut down on processing time for dhbv
        data_vars = ['APCP_surface', 'TMP_2maboveground']
    else:
        data_vars = gridded_data.data_vars

    all_steps = len(example_time_chunks) * len(data_vars)
    logger.info(
        f"Total steps: {all_steps}, Number of time chunks: {len(example_time_chunks)}, Number of variables: {len(data_vars)}"
    )
    steps_completed = 0
    with open(progress_file, "w") as f:
        json.dump({"total_steps": all_steps, "steps_completed": steps_completed}, f)

    progress = Progress(
        TextColumn("[progress.description]{task.description}"),
        BarColumn(),
        "[progress.percentage]{task.percentage:>3.0f}%",
        TextColumn("{task.completed}/{task.total}"),
        "•",
        TextColumn(" Elapsed Time:"),
        TimeElapsedColumn(),
        TextColumn(" Remaining Time:"),
        TimeRemainingColumn(),
    )

    timer = time.perf_counter()
    variable_task = progress.add_task(
        "[cyan]Processing variables...", total=len(data_vars), elapsed=0
    )
    progress.start()

    for data_var_name in list(data_vars):
        data_var_name: str
        progress.update(variable_task, advance=1)
        progress.update(variable_task, description=f"Processing {data_var_name}")

        # to make sure this fits in memory, we need to chunk the data
        time_chunks = get_index_chunks(gridded_data[data_var_name])
        chunk_task = progress.add_task("[purple] processing chunks", total=len(time_chunks))
        for i, times in enumerate(time_chunks):
            progress.update(chunk_task, advance=1)
            start, end = times
            # select the chunk of time we want to process
            data_chunk = gridded_data[data_var_name].isel(time=slice(start, end))
            # put it in shared memory
            shm, shape, dtype = create_shared_memory(data_chunk)
            times = data_chunk.time.values
            # create a partial function to pass to the multiprocessing pool
            partial_process_chunk = partial(
                process_chunk_shared, data_var_name, times, shm.name, shape, dtype
            )

            logger.debug(f"Processing variable: {data_var_name}")
            # process the chunks of catchments in parallel
            with multiprocessing.Pool(num_partitions) as pool:
                variable_data = pool.map(partial_process_chunk, cat_chunks)
            del partial_process_chunk
            # clean up the shared memory
            shm.close()
            shm.unlink()
            logger.debug(f"Processed variable: {data_var_name}")
            concatenated_da = xr.concat(variable_data, dim="catchment")
            # delete the data to free up memory
            del variable_data
            logger.debug(f"Concatenated variable: {data_var_name}")
            # write this to disk now to save memory
            # xarray will monitor memory usage, but it doesn't account for the shared memory used to store the raster
            # This reduces memory usage by about 60%
            concatenated_da.to_dataset(name=data_var_name).to_netcdf(
                forcings_dir / "temp" / f"{data_var_name}_timechunk_{i}.nc"
            )
            steps_completed += 1
            with open(progress_file, "w") as f:
                json.dump({"total_steps": all_steps, "steps_completed": steps_completed}, f)
        # Merge the chunks back together
        datasets = [
            xr.open_dataset(forcings_dir / "temp" / f"{data_var_name}_timechunk_{i}.nc")
            for i in range(len(time_chunks))
        ]
        result = xr.concat(datasets, dim="time")
        result.to_netcdf(forcings_dir / "temp" / f"{data_var_name}.nc")
        # close the datasets
        result.close()
        _ = [dataset.close() for dataset in datasets]
        for file in forcings_dir.glob("temp/*_timechunk_*.nc"):
            file.unlink()
        progress.remove_task(chunk_task)
    progress.update(
        variable_task,
        description=f"Forcings processed in {time.perf_counter() - timer:2f} seconds",
    )
    progress.stop()
    logger.info(
        f"Forcing generation complete! Zonal stats computed in {time.time() - timer_start:2f} seconds"
    )
    write_outputs(forcings_dir, units, cat_lat, dhbv)
    time.sleep(1)  # wait for progress bar to update
    progress_file.unlink()


@use_cluster
def write_outputs(forcings_dir: Path, units: dict, cat_lat: dict, dhbv: bool) -> None:
    """
    Write outputs to disk in the form of a NetCDF file, using dask clusters to
    facilitate parallel computing.

    Parameters
    ----------
    forcings_dir : Path
        Path to directory where outputs are to be stored.
    variables : dict
        Preset dictionary where the keys are forcing variable names and the
        values are units.
    units : dict
        Dictionary where the keys are forcing variable names and the values are
        units. Differs from variables, as this dictionary depends on the gridded
        forcing dataset.
    """
    temp_forcings_dir = forcings_dir / "temp"
    # Combine all variables into a single dataset using dask
    results = [xr.open_dataset(file, chunks="auto") for file in temp_forcings_dir.glob("*.nc")]
    final_ds = xr.merge(results)
    for var in final_ds.data_vars:
        if var in units:
            final_ds[var].attrs["units"] = units[var]
        else:
            logger.warning(f"Variable {var} has no units")

    rename_dict = {}

    final_ds = final_ds.rename_vars(rename_dict)
    if "APCP_surface" in final_ds.data_vars:
        final_ds = add_precip_rate_to_dataset(final_ds)
    elif "precip_rate" in final_ds.data_vars:
        final_ds = add_APCP_SURFACE_to_dataset(final_ds)

    # this step halves the storage size of the forcings
    for var in final_ds.data_vars:
        final_ds[var] = final_ds[var].astype(np.float32)

    # The format for the netcdf is to support a legacy format
    # which is why it's a little "unorthodox"
    # There are no coordinates, just dimensions, catchment ids are stored in a 1d data var
    # and time is stored in a 2d data var with the same time array for every catchment
    # time is stored as unix timestamps, units have to be set
    # add the catchment ids as a 1d data var
    final_ds["ids"] = final_ds["catchment"].astype(str)

    # lat 1d var and PET added for dHBV
    if dhbv:
        logger.info("Calculating PET from temperature values...")
        final_ds["lat"] = (("catchment"), [cat_lat[cat] for cat in final_ds["ids"].values])
        final_ds = add_pet_to_dataset(final_ds)

        dhbv_renamedict = {'precip_rate': 'P',
                    'TMP_2maboveground': 'Temp'}
        final_ds = final_ds.drop_vars("APCP_surface")
        final_ds = final_ds.rename_vars(dhbv_renamedict)

    # time needs to be a 2d array of the same time array as unix timestamps for every catchment
    with warnings.catch_warnings():
        warnings.simplefilter("ignore")
        time_array = (
            final_ds.time.astype("datetime64[s]").astype(np.int64).values // 10**9
        )  ## convert from ns to s
    time_array = time_array.astype(np.int32)  ## convert to int32 to save space
    final_ds = final_ds.drop_vars(
        ["catchment", "time"]
    )  ## drop the original time and catchment vars
    final_ds = final_ds.rename_dims({"catchment": "catchment-id"})  # rename the catchment dimension
    # add the time as a 2d data var, yes this is wasting disk space.
    final_ds["Time"] = (("catchment-id", "time"), [time_array for _ in range(len(final_ds["ids"]))])
    # set the time unit
    final_ds["Time"].attrs["units"] = "s"
    final_ds["Time"].attrs["epoch_start"] = (
        "01/01/1970 00:00:00"  # not needed but suppresses the ngen warning
    )
    interpolate_nan_values(final_ds)

    logger.info("Saving to disk")
    final_ds.to_netcdf(forcings_dir / "forcings.nc", engine="netcdf4")
    # close the datasets
    _ = [result.close() for result in results]
    final_ds.close()

    # clean up the temp files
    for file in temp_forcings_dir.glob("*.*"):
        file.unlink()
    temp_forcings_dir.rmdir()


def setup_directories(cat_id: str) -> FilePaths:
    forcing_paths = FilePaths(cat_id)
    # delete everything in the forcing folder except the cached nc file
    for file in forcing_paths.forcings_dir.glob("*.*"):
        if file != forcing_paths.cached_nc_file:
            file.unlink()

    os.makedirs(forcing_paths.forcings_dir / "temp", exist_ok=True)

    return forcing_paths


def create_forcings(dataset: xr.Dataset, output_folder_name: str, dhbv: bool) -> None:
    validate_dataset_format(dataset)
    forcing_paths = setup_directories(output_folder_name)
    logger.debug(f"forcing path {output_folder_name} {forcing_paths.forcings_dir}")
    gdf = gpd.read_file(forcing_paths.geopackage_path, layer="divides")
    logger.debug(f"gdf  bounds: {gdf.total_bounds}")
    gdf = gdf.to_crs(dataset.crs)
    compute_zonal_stats(gdf, dataset, forcing_paths.forcings_dir, dhbv)<|MERGE_RESOLUTION|>--- conflicted
+++ resolved
@@ -399,7 +399,6 @@
             units[var] = dataset[var].attrs["units"]
     return units
 
-<<<<<<< HEAD
 def get_lats(gdf: gpd.GeoDataFrame) -> dict:
     '''
     return latitudes for each catchment
@@ -416,8 +415,6 @@
     return cat_lat
 
 
-=======
->>>>>>> 9e93c6f2
 def interpolate_nan_values(
     dataset: xr.Dataset,
     dim: str = "time",
